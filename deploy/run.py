--- conflicted
+++ resolved
@@ -1,24 +1,14 @@
-<<<<<<< HEAD
-=======
-import copy
->>>>>>> ed44ea7a
 import json
 import os
 import socket
 import subprocess
-<<<<<<< HEAD
-=======
-import time
->>>>>>> ed44ea7a
 from pathlib import Path
 
 import redis
 from flask import Flask, jsonify, render_template, request, send_from_directory
 from ruamel.yaml import YAML
-<<<<<<< HEAD
+
 from utils import recursive_update, split_dot_keys
-=======
->>>>>>> ed44ea7a
 
 yaml = YAML()
 yaml.preserve_quotes = True
@@ -94,19 +84,7 @@
 
         Path(file_path).parent.mkdir(parents=True, exist_ok=True)
 
-<<<<<<< HEAD
-=======
-        def recursive_update(yaml_obj, new_values):
-            for key, value in new_values.items():
-                if key in yaml_obj:
-                    if isinstance(value, dict) and isinstance(yaml_obj[key], dict):
-                        recursive_update(yaml_obj[key], value)
-                    elif isinstance(value, list) and isinstance(yaml_obj[key], list):
-                        yaml_obj[key] = copy.deepcopy(value)
-                    else:
-                        yaml_obj[key] = value
-
->>>>>>> ed44ea7a
+
         with open(file_path, "r", encoding="utf-8") as f:
             yaml_data = yaml.load(f)
 
@@ -114,11 +92,9 @@
 
         print(processed_config)
 
-<<<<<<< HEAD
         yaml_data = recursive_update(yaml_data, processed_config)
 
-=======
->>>>>>> ed44ea7a
+
         with open(file_path, "w", encoding="utf-8") as f:
             yaml.dump(yaml_data, f)
 
