tool:
  # Has the model undergone targeted training on tool_calls
<<<<<<< HEAD
  support_tool_calls: true
  # Tool matching configuration
  matching:
    # Maximum number of tools to match for each task
    max_tools: 3
    # Minimum similarity score threshold (0.0 to 1.0)
    min_similarity: 0.1
=======
  support_tool_calls: false
>>>>>>> ee1e0d45

# Cloud Server Infos
model:
  # Model name for the cloud server
  model_select: "/workspace/model/BAAI/RoboBrain2.0-7B"
  # Number of retries for planning
  model_retry_planning: 5
  model_dict:
    # Model name for the cloud server
    cloud_model: "/workspace/model/BAAI/RoboBrain2.0-7B"
    # Deploy for the cloud server
    cloud_type: "default"
    # API key for the cloud server
    cloud_api_key: "EMPTY"
    # URL of the cloud server
    cloud_server: "http://localhost:4567/v1/"
    # Maximum number of chat messages to keep in memory
    max_chat_message: 50

# Collaborator Parameters
collaborator:
  # Hostname or IP address of the server
  host: "127.0.0.1"
  # Port number of the server
  port: 6379
  # database number
  db: 0
  # Whether clear the database on startup
  clear: false
  # Password for server
  password: ""

# Camera Parameters
camera:
  # Path to save camera images
  image_path: "images/"

# Robot 
robot:
  # "local" with a fold name such as "demo_robot"
  # "remote" with URL such as "http://127.0.0.1:8000", and run the Python script 'skill.py' on the robot itself.
  # call_type: local
  # path: "demo_robot_local"
  name: demo_robot
  call_type: remote
  path: "http://127.0.0.1:8000"

# Output reasoning context, time cost and other information
profiling: true<|MERGE_RESOLUTION|>--- conflicted
+++ resolved
@@ -1,16 +1,12 @@
 tool:
   # Has the model undergone targeted training on tool_calls
-<<<<<<< HEAD
-  support_tool_calls: true
+  support_tool_calls: false
   # Tool matching configuration
   matching:
     # Maximum number of tools to match for each task
     max_tools: 3
     # Minimum similarity score threshold (0.0 to 1.0)
     min_similarity: 0.1
-=======
-  support_tool_calls: false
->>>>>>> ee1e0d45
 
 # Cloud Server Infos
 model:
